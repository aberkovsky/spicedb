package services

import (
	v1 "github.com/authzed/authzed-go/proto/authzed/api/v1"
	"github.com/authzed/grpcutil"
	"google.golang.org/grpc"
	healthpb "google.golang.org/grpc/health/grpc_health_v1"
	"google.golang.org/grpc/reflection"

	"github.com/authzed/spicedb/internal/dispatch"
	"github.com/authzed/spicedb/internal/services/health"
	v1svc "github.com/authzed/spicedb/internal/services/v1"
	v1lookupwatch "github.com/authzed/spicedb/pkg/proto/lookupwatch/v1"
)

// SchemaServiceOption defines the options for enabling or disabling the V1 Schema service.
type SchemaServiceOption int

// WatchServiceOption defines the options for enabling or disabling the V1 Watch service.
type WatchServiceOption int

// CaveatsOption defines the options for enabling or disabling caveats in the V1 services.
type CaveatsOption int

type LookupWatchServiceOption int

const (
	// V1SchemaServiceDisabled indicates that the V1 schema service is disabled.
	V1SchemaServiceDisabled SchemaServiceOption = 0

	// V1SchemaServiceEnabled indicates that the V1 schema service is enabled.
	V1SchemaServiceEnabled SchemaServiceOption = 1

	// V1SchemaServiceAdditiveOnly indicates that the V1 schema service is enabled in additive-only
	// mode for testing.
	V1SchemaServiceAdditiveOnly SchemaServiceOption = 2

	// WatchServiceDisabled indicates that the V1 watch service is disabled.
	WatchServiceDisabled WatchServiceOption = 0

	// WatchServiceEnabled indicates that the V1 watch service is enabled.
	WatchServiceEnabled WatchServiceOption = 1
<<<<<<< HEAD

	// CaveatsDisabled indicates that caveats are disabled.
	CaveatsDisabled CaveatsOption = 0

	// CaveatsEnabled indicates that caveats are enabled.
	CaveatsEnabled CaveatsOption = 1

	// LookupWatchServiceDisabled indicates that the V1 lookupWatch service is disabled.
	LookupWatchServiceDisabled LookupWatchServiceOption = 0

	// LookupWatchServiceEnabled indicates that the V1 lookupWatch service is enabled.
	LookupWatchServiceEnabled LookupWatchServiceOption = 1
=======
>>>>>>> 31e75a29
)

const (
	// Empty string is used for grpc health check requests for the overall system.
	OverallServerHealthCheckKey = ""
)

// RegisterGrpcServices registers all services to be exposed on the GRPC server.
func RegisterGrpcServices(
	srv *grpc.Server,
	healthManager health.Manager,
	dispatch dispatch.Dispatcher,
	schemaServiceOption SchemaServiceOption,
	watchServiceOption WatchServiceOption,
	permSysConfig v1svc.PermissionsServerConfig,
	lookupWatchServiceOption LookupWatchServiceOption,
) {
	healthManager.RegisterReportedService(OverallServerHealthCheckKey)

	v1.RegisterPermissionsServiceServer(srv, v1svc.NewPermissionsServer(dispatch, permSysConfig))
	healthManager.RegisterReportedService(v1.PermissionsService_ServiceDesc.ServiceName)

	if lookupWatchServiceOption == LookupWatchServiceEnabled {
		v1lookupwatch.RegisterLookupWatchServiceServer(srv, v1svc.NewLookupWatchServer(dispatch, permSysConfig))
		healthManager.RegisterReportedService(v1lookupwatch.LookupWatchService_ServiceDesc.ServiceName)
	}

	if watchServiceOption == WatchServiceEnabled {
		v1.RegisterWatchServiceServer(srv, v1svc.NewWatchServer())
		healthManager.RegisterReportedService(v1.WatchService_ServiceDesc.ServiceName)
	}

	if schemaServiceOption == V1SchemaServiceEnabled || schemaServiceOption == V1SchemaServiceAdditiveOnly {
		v1.RegisterSchemaServiceServer(srv, v1svc.NewSchemaServer(schemaServiceOption == V1SchemaServiceAdditiveOnly))
		healthManager.RegisterReportedService(v1.SchemaService_ServiceDesc.ServiceName)
	}

	healthpb.RegisterHealthServer(srv, healthManager.HealthSvc())
	reflection.Register(grpcutil.NewAuthlessReflectionInterceptor(srv))
}<|MERGE_RESOLUTION|>--- conflicted
+++ resolved
@@ -40,21 +40,12 @@
 
 	// WatchServiceEnabled indicates that the V1 watch service is enabled.
 	WatchServiceEnabled WatchServiceOption = 1
-<<<<<<< HEAD
-
-	// CaveatsDisabled indicates that caveats are disabled.
-	CaveatsDisabled CaveatsOption = 0
-
-	// CaveatsEnabled indicates that caveats are enabled.
-	CaveatsEnabled CaveatsOption = 1
 
 	// LookupWatchServiceDisabled indicates that the V1 lookupWatch service is disabled.
 	LookupWatchServiceDisabled LookupWatchServiceOption = 0
 
 	// LookupWatchServiceEnabled indicates that the V1 lookupWatch service is enabled.
 	LookupWatchServiceEnabled LookupWatchServiceOption = 1
-=======
->>>>>>> 31e75a29
 )
 
 const (
